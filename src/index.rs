//! In-memory indexes.
//!
//! The first step in building the index is to index documents in memory.
//! `InMemoryIndex` can be used to do that, up to the size of the machine's
//! memory.

use std::collections::HashMap;
use byteorder::{LittleEndian, WriteBytesExt};

/// Break a string into words.
fn tokenize(text: &str) -> Vec<&str> {
    text.split(|ch: char| !ch.is_alphanumeric())
        .filter(|word| !word.is_empty())
        .collect()
}

/// An in-memory index.
///
/// Of course, a real index for a large corpus of documents won't fit in
/// memory. But apart from memory constraints, this is everything you need to
/// answer simple search queries. And you can use the `read`, `write`, and
/// `merge` modules to save an in-memory index to disk and merge it with other
/// indices, producing a large index.
#[derive(Default)]
pub struct InMemoryIndex {
    /// The total number of words in the indexed documents.
    pub word_count: usize,

    /// For every term that appears in the index, the list of all search hits
    /// for that term (i.e. which documents contain that term, and where).
    ///
    /// It's possible for an index to be "sorted by document id", which means
    /// that for every `Vec<Hit>` in this map, the `Hit` elements all have
    /// distinct document ids (the first u32) and the `Hit`s are arranged by
    /// document id in increasing order. This is handy for some algorithms you
    /// might want to run on the index, so we preserve this property wherever
    /// possible.
    pub map: HashMap<String, Vec<Hit>>,
}

/// A `Hit` indicates that a particular document contains some term, how many
/// times it appears, and at what offsets (that is, the word count, from the
/// beginning of the document, of each place where the term appears).
///
/// The buffer contains all the hit data in binary form, little-endian. The
/// first u32 of the data is the document id. The remaining [u32] are offsets.
pub type Hit = Vec<u8>;

impl InMemoryIndex {
    /// Create a new, empty index.
    pub fn new() -> InMemoryIndex {
<<<<<<< HEAD
        InMemoryIndex {
            word_count: 0,
            map: HashMap::new(),
        }
=======
        InMemoryIndex::default()
>>>>>>> fd7ffe3d
    }

    /// Index a single document.
    ///
    /// The resulting index contains exactly one `Hit` per term.
    pub fn from_single_document(document_id: usize, text: String) -> InMemoryIndex {
        let document_id = document_id as u32;
        let mut index = InMemoryIndex::new();

        let text = text.to_lowercase();
        let tokens = tokenize(&text);
        for (i, token) in tokens.iter().enumerate() {
            let hits =
                index.map
                .entry(token.to_string())
                .or_insert_with(|| {
                    let mut hits = Vec::with_capacity(4 + 4);
                    hits.write_u32::<LittleEndian>(document_id).unwrap();
                    vec![hits]
                });
            hits[0].write_u32::<LittleEndian>(i as u32).unwrap();
            index.word_count += 1;
        }

        if document_id % 100 == 0 {
            println!("indexed document {document_id}, {} bytes, {} words", text.len(), index.word_count);
        }

        index
    }

    /// Add all search hits from `other` to this index.
    ///
    /// If both `*self` and `other` are sorted by document id, and all document
    /// ids in `other` are greater than every document id in `*self`, then
    /// `*self` remains sorted by document id after merging.
    pub fn merge(&mut self, other: InMemoryIndex) {
        for (term, hits) in other.map {
            self.map.entry(term)
                .or_default()
                .extend(hits);
        }
        self.word_count += other.word_count;
    }

    /// True if this index contains no data.
    pub fn is_empty(&self) -> bool {
        self.word_count == 0
    }

    /// True if this index is large enough that we should dump it to disk rather
    /// than keep adding more data to it.
    pub fn is_large(&self) -> bool {
        // This depends on how much memory your computer has, of course.
        const REASONABLE_SIZE: usize = 100_000_000;
        self.word_count > REASONABLE_SIZE
    }
}<|MERGE_RESOLUTION|>--- conflicted
+++ resolved
@@ -49,14 +49,7 @@
 impl InMemoryIndex {
     /// Create a new, empty index.
     pub fn new() -> InMemoryIndex {
-<<<<<<< HEAD
-        InMemoryIndex {
-            word_count: 0,
-            map: HashMap::new(),
-        }
-=======
         InMemoryIndex::default()
->>>>>>> fd7ffe3d
     }
 
     /// Index a single document.
